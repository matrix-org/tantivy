use levenshtein_automata::{LevenshteinAutomatonBuilder, DFA};
use query::{AutomatonWeight, Query, Weight};
use schema::Term;
use std::collections::HashMap;
use Result;
use Searcher;

lazy_static! {
    static ref LEV_BUILDER: HashMap<(u8, bool), LevenshteinAutomatonBuilder> = {
        let mut lev_builder_cache = HashMap::new();
        // TODO make population lazy on a `(distance, val)` basis
        for distance in 0..3 {
            for &transposition in &[false, true] {
                let lev_automaton_builder = LevenshteinAutomatonBuilder::new(distance, transposition);
                lev_builder_cache.insert((distance, transposition), lev_automaton_builder);
            }
        }
        lev_builder_cache
    };
}

/// A Fuzzy Query matches all of the documents
/// containing a specific term that is within
/// Levenshtein distance
/// ```rust
/// #[macro_use]
/// extern crate tantivy;
/// use tantivy::schema::{Schema, TEXT};
/// use tantivy::{Index, Result, Term};
/// use tantivy::collector::{Count, TopDocs};
/// use tantivy::query::FuzzyTermQuery;
///
/// # fn main() { example().unwrap(); }
/// fn example() -> Result<()> {
///     let mut schema_builder = Schema::builder();
///     let title = schema_builder.add_text_field("title", TEXT);
///     let schema = schema_builder.build();
///     let index = Index::create_in_ram(schema);
///     {
///         let mut index_writer = index.writer(3_000_000)?;
///         index_writer.add_document(doc!(
///             title => "The Name of the Wind",
///         ));
///         index_writer.add_document(doc!(
///             title => "The Diary of Muadib",
///         ));
///         index_writer.add_document(doc!(
///             title => "A Dairy Cow",
///         ));
///         index_writer.add_document(doc!(
///             title => "The Diary of a Young Girl",
///         ));
///         index_writer.commit().unwrap();
///     }
///     let reader = index.reader()?;
///     let searcher = reader.searcher();
///
///     {
///
///         let term = Term::from_field_text(title, "Diary");
///         let query = FuzzyTermQuery::new(term, 1, true);
///         let (top_docs, count) = searcher.search(&query, &(TopDocs::with_limit(2), Count)).unwrap();
///         assert_eq!(count, 2);
///         assert_eq!(top_docs.len(), 2);
///     }
///
///     Ok(())
/// }
/// ```
#[derive(Debug, Clone)]
pub struct FuzzyTermQuery {
    /// What term are we searching
    term: Term,
    /// How many changes are we going to allow
    distance: u8,
    /// Should a transposition cost 1 or 2?
    transposition_cost_one: bool,
    ///
    prefix: bool,
}

impl FuzzyTermQuery {
    /// Creates a new Fuzzy Query
    pub fn new(term: Term, distance: u8, transposition_cost_one: bool) -> FuzzyTermQuery {
        FuzzyTermQuery {
            term,
            distance,
            transposition_cost_one,
            prefix: false,
        }
    }

    /// Creates a new Fuzzy Query that treats transpositions as cost one rather than two
    pub fn new_prefix(term: Term, distance: u8, transposition_cost_one: bool) -> FuzzyTermQuery {
        FuzzyTermQuery {
            term,
            distance,
            transposition_cost_one,
            prefix: true,
        }
    }

    fn specialized_weight(&self) -> Result<AutomatonWeight<DFA>> {
        let automaton = LEV_BUILDER.get(&(self.distance, false))
            .unwrap() // TODO return an error
            .build_dfa(self.term.text());
        Ok(AutomatonWeight::new(self.term.field(), automaton))
    }
}

impl Query for FuzzyTermQuery {
    fn weight(&self, _searcher: &Searcher, _scoring_enabled: bool) -> Result<Box<Weight>> {
        Ok(Box::new(self.specialized_weight()?))
    }
}

#[cfg(test)]
mod test {
    use super::FuzzyTermQuery;
    use collector::TopDocs;
    use schema::Schema;
    use schema::TEXT;
    use tests::assert_nearly_equals;
    use Index;
    use Term;

    #[test]
    pub fn test_fuzzy_term() {
        let mut schema_builder = Schema::builder();
        let country_field = schema_builder.add_text_field("country", TEXT);
        let schema = schema_builder.build();
        let index = Index::create_in_ram(schema);
        {
            let mut index_writer = index.writer_with_num_threads(1, 10_000_000).unwrap();
            index_writer.add_document(doc!(
                country_field => "japan",
            ));
            index_writer.add_document(doc!(
                country_field => "korea",
            ));
            index_writer.commit().unwrap();
        }
<<<<<<< HEAD
        let reader = index.reader();
=======
        let reader = index.reader().unwrap();
>>>>>>> e3abb448
        let searcher = reader.searcher();
        {
            let term = Term::from_field_text(country_field, "japon");

            let fuzzy_query = FuzzyTermQuery::new(term, 1, true);
            let top_docs = searcher
                .search(&fuzzy_query, &TopDocs::with_limit(2))
                .unwrap();
            assert_eq!(top_docs.len(), 1, "Expected only 1 document");
            let (score, _) = top_docs[0];
            assert_nearly_equals(1f32, score);
        }
    }
}<|MERGE_RESOLUTION|>--- conflicted
+++ resolved
@@ -140,11 +140,7 @@
             ));
             index_writer.commit().unwrap();
         }
-<<<<<<< HEAD
-        let reader = index.reader();
-=======
         let reader = index.reader().unwrap();
->>>>>>> e3abb448
         let searcher = reader.searcher();
         {
             let term = Term::from_field_text(country_field, "japon");
