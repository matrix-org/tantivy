--- conflicted
+++ resolved
@@ -7,6 +7,7 @@
 use core::SegmentMeta;
 use fastfield::{self, FastFieldNotAvailableError};
 use fastfield::DeleteBitSet;
+use postings::BlockSegmentPostings;
 use store::StoreReader;
 use schema::Document;
 use directory::ReadOnlySource;
@@ -17,14 +18,9 @@
 use std::sync::Arc;
 use std::fmt;
 use schema::Field;
-<<<<<<< HEAD
-use postings::{SegmentPostings, BlockSegmentPostings, SegmentPostingsOption};
-use fastfield::{U64FastFieldsReader, U64FastFieldReader};
-=======
 use postings::SegmentPostingsOption;
 use postings::SegmentPostings;
 use fastfield::{FastFieldsReader, FastFieldReader, U64FastFieldReader};
->>>>>>> 0dad0279
 use schema::Schema;
 use schema::FieldType;
 use postings::FreqHandler;
@@ -48,13 +44,8 @@
     term_infos: Arc<TermDictionary<TermInfo>>,
     postings_data: ReadOnlySource,
     store_reader: StoreReader,
-<<<<<<< HEAD
-    fast_fields_reader: Arc<U64FastFieldsReader>,
-    fieldnorms_reader: Arc<U64FastFieldsReader>,
-=======
     fast_fields_reader: Arc<FastFieldsReader>,
     fieldnorms_reader: Arc<FastFieldsReader>,
->>>>>>> 0dad0279
     delete_bitset: DeleteBitSet,
     positions_data: ReadOnlySource,
     schema: Schema,
@@ -90,32 +81,6 @@
     }
 
     /// Accessor to a segment's fast field reader given a field.
-<<<<<<< HEAD
-    pub fn get_fast_field_reader(&self, field: Field) -> Option<U64FastFieldReader> {
-        /// Returns the u64 fast value reader if the field
-        /// is a u64 field indexed as "fast".
-        ///
-        /// Return None if the field is not a u64 field
-        /// indexed with the fast option.
-        ///
-        /// # Panics
-        /// May panic if the index is corrupted.
-        let field_entry = self.schema.get_field_entry(field);
-        match field_entry.field_type() {
-            &FieldType::Str(_) => {
-                warn!("Field <{}> is not a fast field. It is a text field, and fast text fields are not supported yet.", field_entry.name());
-                None
-            },
-            &FieldType::U64(ref u64_options) => {
-                if u64_options.is_fast() {
-                    self.fast_fields_reader.get_field(field)
-                }
-                else {
-                    warn!("Field <{}> is not defined as a fast field.", field_entry.name());
-                    None
-                }
-            },
-=======
     ///
     /// Returns the u64 fast value reader if the field
     /// is a u64 field indexed as "fast".
@@ -136,7 +101,6 @@
                 .open_reader(field)
                 .expect("Fast field file corrupted.")
             )
->>>>>>> 0dad0279
         }
     }
     
@@ -148,11 +112,7 @@
     /// They are simply stored as a fast field, serialized in 
     /// the `.fieldnorm` file of the segment. 
     pub fn get_fieldnorms_reader(&self, field: Field) -> Option<U64FastFieldReader> {
-<<<<<<< HEAD
-        self.fieldnorms_reader.get_field(field) 
-=======
         self.fieldnorms_reader.open_reader(field) 
->>>>>>> 0dad0279
     }
         
     /// Returns the number of documents containing the term.
@@ -177,17 +137,11 @@
         let postings_shared_mmap = try!(segment.open_read(SegmentComponent::POSTINGS));
         
         let fast_field_data = try!(segment.open_read(SegmentComponent::FASTFIELDS));
-<<<<<<< HEAD
-        let fast_fields_reader = try!(U64FastFieldsReader::open(fast_field_data));
-        
-        let fieldnorms_data = try!(segment.open_read(SegmentComponent::FIELDNORMS));
-        let fieldnorms_reader = try!(U64FastFieldsReader::open(fieldnorms_data));
-=======
+
         let fast_fields_reader = try!(FastFieldsReader::open(fast_field_data));
         
         let fieldnorms_data = try!(segment.open_read(SegmentComponent::FIELDNORMS));
         let fieldnorms_reader = try!(FastFieldsReader::open(fieldnorms_data));
->>>>>>> 0dad0279
         
         let positions_data = segment
             .open_read(SegmentComponent::POSITIONS)
@@ -320,11 +274,7 @@
                     _ => SegmentPostingsOption::NoFreq,
                 }
             }
-<<<<<<< HEAD
-            FieldType::U64(_) => SegmentPostingsOption::NoFreq
-=======
             FieldType::U64(_) | FieldType::I64(_) => SegmentPostingsOption::NoFreq
->>>>>>> 0dad0279
         };
         self.read_postings(term, segment_posting_option)
     }
